--- conflicted
+++ resolved
@@ -7,30 +7,6 @@
 - Added SECURITY.md
 - ALL: when possible, public functions now use `int` instead of `uint64` as parameters and return values.
 - ALL: `ring.Ring` are not instantiated once in the parameters and read only. They are then accessed by other structs, like the encryptor or evaluator.
-<<<<<<< HEAD
-- RING: removed `MulyPoly` and its related tests.
-- RING: `ring.Ring` is now read only and thread safe.
-- RING: RNS rescaling API is now inplace and can take a different poly as output.
-- RING: added `ReadFromDistLvl` and `ReadAndAddFromDistLvl` to Gaussian sampler API.
-- RING: added `IsNTT` and `IsMForm` flags in the `ring.Poly` type. For now, these flags are never checked or changed by the `ring` package.
-- RLWE: added a new `rlwe` package as common implementation base for the lattigo RLWE schemes.
-- RLWE: extracted the `rlwe.Parameters` type as common base for BFV and CKKS parameters.
-- RLWE: extracted the `rlwe.KeyGenerator` type as common key-generator for BFV and CKKS.
-- RLWE: extracted the `rlwe.Ciphertext` type as common base for BFV and CKKS ciphertexts.
-- RLWE: extracted the `rlwe.Plaintext` type as common base for BFV and CKKS plaintext.
-- RLWE: extracted the `rlwe.Encryptor`  type as common base for BFV and CKKS encryptors.
-- RLWE: extracted the `rlwe.Decryptor`  type as common base for BFV and CKKS decryptors.
-- RLWE: extracted the `rlwe.KeySwitcher` type as a common key-switching implementation for BFV and CKKS evaluators.
-- RLWE: renamed the `Parameters.Copy()` method to `Parameters.CopyNew()` for consistency.
-- RLWE: added `Parameter` struct now stores the relevant `ring.Ring` instances and has getter methods to access them.
-- RLWE: added equality and inclusion check methods for the `rlwe.RotatationKeySet` type.
-- RLWE: added tests for encryption, decryption, key-generation and key-switching.
-- RLWE: moved keys related marshalling tests of `bfv` and `ckks` packages the `rlwe` package. 
-- DRLWE: added a new `drlwe` package as a common implementation base for the lattigo multiparty RLWE schemes.
-- DRLWE: added tests for the protocols.
-- DRLWE: moved keys related marshalling tests of `dbfv` and `dckks` packages the `drlwe` package. 
-- BFV/CKKS: the schemes are now using a common implementation for their keys.
-=======
 - RING: removed `MulPoly` and its related tests.
 - RING: `ring.Ring` is now read-only and thread-safe.
 - RING: RNS rescaling API is now in place and can take a different poly as output.
@@ -53,7 +29,6 @@
 - DRLWE: added tests for the protocols.
 - DRLWE: moved keys-related marshalling tests of `dbfv` and `dckks` packages to the `drlwe` package.
 - BFV/CKKS: the schemes now use a common implementation for their keys.
->>>>>>> c629f0c9
 - BFV/CKKS: the rotation-keys are now indexed by their corresponding Galois automorphism.
 - BFV/CKKS: the `Evaluator` interface now has a single method for all column rotations and one method for the row-rotation/conjugate.
 - BFV/CKKS: the relinearization and rotation keys are now passed to the `Evaluator` constructor methods (and no longer to the operations methods).
@@ -64,21 +39,12 @@
 - BFV/CKKS: removed the scheme-specific key types.
 - BFV/CKKS: added a `-params=[params json]` flag for all test and bench suites for specifying parameters from the command line.
 - DBFV/DCKKS: added a common interface and implementation for each multiparty protocol.
-<<<<<<< HEAD
-- DBFV/DCKKS: added standalone Encryption-To-Shares (`E2SProtocol`) and Shares-To-Encryption (`S2EProtocol`) protocols for encrypted vs secret-shared domain switching.
-- DBFV/DCKKS: generalized the Refresh-and-permute protocol into generic `MaskedTransformProtocol` that accepts an arbitrary linear function.
-- DCKKS: public-refresh now takes a target desired output scale, which allows to refresh the ciphertext to the default scale.
-- BFV: the moduli of `ringQMul` are not generated based on `N` and`Q`.
-- CKKS: added `Parameter` methods computing the required rotations for relevant `Evaluator` operations.
-- CKKS: added methods for operating linear-transformation and improved several aspects listed below:
-=======
 - DBFV/DCKKS: added standalone Encryption-To-Shares (`E2SProtocol`) and Shares-To-Encryption (`S2EProtocol`) protocols for domain switching between encryptions and secret-shares.
 - DBFV/DCKKS: generalized the Refresh-and-permute protocol into generic `MaskedTransformProtocol` that accepts an arbitrary linear function.
 - DCKKS: public-refresh now takes a target desired output scale, which enables refreshing the ciphertext to the default scale.
 - BFV: the moduli of `ringQMul` are now generated based on `N` and`Q`.
 - CKKS: added `Parameter` methods that compute the required rotations for relevant `Evaluator` operations.
 - CKKS: added methods for performing linear-transformations and improved several aspects listed below.
->>>>>>> c629f0c9
 - CKKS: improved the tests for `CoeffsToSlots` and `SlotsToCoeffs`.
 
 #### CKKS Bootstrapping
