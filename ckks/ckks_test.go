package ckks

import (
	"flag"
	"fmt"
	"math"
	"math/cmplx"
	"math/rand"
	"runtime"
	"testing"
	"time"

	"github.com/ldsec/lattigo/v2/ring"
	"github.com/ldsec/lattigo/v2/utils"
	"github.com/stretchr/testify/assert"
	"github.com/stretchr/testify/require"
)

var flagLongTest = flag.Bool("long", false, "run the long test suite (all parameters + secure bootstrapping). Overrides -short and requires -timeout=0.")
var printPrecisionStats = flag.Bool("print-precision", false, "print precision stats")
var testBootstrapping = flag.Bool("test-bootstrapping", false, "run the bootstrapping tests (memory intensive)")

var minPrec float64 = 15.0

func testString(testContext *testParams, opname string) string {
	return fmt.Sprintf("%slogN=%d/LogSlots=%d/logQP=%d/levels=%d/a=%d/b=%d",
		opname,
		testContext.params.LogN(),
		testContext.params.LogSlots(),
		testContext.params.LogQP(),
		testContext.params.MaxLevel()+1,
		testContext.params.Alpha(),
		testContext.params.Beta())
}

type testParams struct {
	params      *Parameters
	ringQ       *ring.Ring
	ringP       *ring.Ring
	ringQP      *ring.Ring
	prng        utils.PRNG
	encoder     Encoder
	kgen        KeyGenerator
	sk          *SecretKey
	pk          *PublicKey
	rlk         *EvaluationKey
	encryptorPk Encryptor
	encryptorSk Encryptor
	decryptor   Decryptor
	evaluator   Evaluator
}

func TestCKKS(t *testing.T) {

	rand.Seed(time.Now().UnixNano())

	var err error
	var testContext = new(testParams)

	var defaultParams = DefaultParams[PN12QP109 : PN12QP109+4] // the default test runs for ring degree N=2^12, 2^13, 2^14, 2^15
	if testing.Short() {
		defaultParams = DefaultParams[PN12QP109 : PN12QP109+2] // the short test suite runs for ring degree N=2^12, 2^13
	}
	if *flagLongTest {
		defaultParams = DefaultParams // the long test suite runs for all default parameters
	}

	for _, defaultParam := range defaultParams {

		if testContext, err = genTestParams(defaultParam, 0); err != nil {
			panic(err)
		}

		for _, testSet := range []func(testContext *testParams, t *testing.T){
			testParameters,
			testEncoder,
			testEncryptor,
			testEvaluatorAdd,
			testEvaluatorSub,
			testEvaluatorRescale,
			testEvaluatorAddConst,
			testEvaluatorMultByConst,
			testEvaluatorMultByConstAndAdd,
			testEvaluatorMul,
			testFunctions,
			testEvaluatePoly,
			testChebyshevInterpolator,
			testSwitchKeys,
			testConjugate,
			testRotateColumns,
			testMarshaller,
		} {
			testSet(testContext, t)
			runtime.GC()
		}
	}
}

func genTestParams(defaultParam *Parameters, hw uint64) (testContext *testParams, err error) {

	testContext = new(testParams)

	testContext.params = defaultParam.Copy()

	testContext.kgen = NewKeyGenerator(testContext.params)

	if hw == 0 {
		testContext.sk, testContext.pk = testContext.kgen.GenKeyPair()
	} else {
		testContext.sk, testContext.pk = testContext.kgen.GenKeyPairSparse(hw)
	}

	if testContext.ringQ, err = ring.NewRing(testContext.params.N(), testContext.params.qi); err != nil {
		return nil, err
	}

	if testContext.ringQP, err = ring.NewRing(testContext.params.N(), append(testContext.params.qi, testContext.params.pi...)); err != nil {
		return nil, err
	}

	if testContext.params.PiCount() != 0 {
		if testContext.ringP, err = ring.NewRing(testContext.params.N(), testContext.params.pi); err != nil {
			return nil, err
		}
	}

	if testContext.prng, err = utils.NewPRNG(); err != nil {
		return nil, err
	}

	testContext.encoder = NewEncoder(testContext.params)

	testContext.rlk = testContext.kgen.GenRelinKey(testContext.sk)

	testContext.encryptorPk = NewEncryptorFromPk(testContext.params, testContext.pk)
	testContext.encryptorSk = NewEncryptorFromSk(testContext.params, testContext.sk)
	testContext.decryptor = NewDecryptor(testContext.params, testContext.sk)

	testContext.evaluator = NewEvaluator(testContext.params)

	return testContext, nil

}

func newTestVectors(testContext *testParams, encryptor Encryptor, a, b complex128, t *testing.T) (values []complex128, plaintext *Plaintext, ciphertext *Ciphertext) {

	logSlots := testContext.params.LogSlots()

	values = make([]complex128, 1<<logSlots)

	for i := uint64(0); i < 1<<logSlots; i++ {
		values[i] = complex(randomFloat(real(a), real(b)), randomFloat(imag(a), imag(b)))
	}

	values[0] = complex(0.607538, 0)

<<<<<<< HEAD
	plaintext = NewPlaintext(testContext.params, testContext.params.MaxLevel(), testContext.params.Scale())

	testContext.encoder.EncodeNTT(plaintext, values, logSlots)
=======
	plaintext = testContext.encoder.EncodeNTTAtLvlNew(testContext.params.MaxLevel(), values, slots)
>>>>>>> 9ac7e864

	if encryptor != nil {
		ciphertext = encryptor.EncryptNew(plaintext)
	}

	return values, plaintext, ciphertext
}

func verifyTestVectors(testContext *testParams, decryptor Decryptor, valuesWant []complex128, element interface{}, t *testing.T) {

	precStats := GetPrecisionStats(testContext.params, testContext.encoder, decryptor, valuesWant, element)

	if *printPrecisionStats {
		t.Log(precStats.String())
	}

	require.GreaterOrEqual(t, real(precStats.MeanPrecision), minPrec)
	require.GreaterOrEqual(t, imag(precStats.MeanPrecision), minPrec)
}

func testParameters(testContext *testParams, t *testing.T) {

	t.Run("Parameters/NewParametersFromModuli/", func(t *testing.T) {
		p, err := NewParametersFromModuli(testContext.params.LogN(), testContext.params.Moduli())
		p.SetLogSlots(testContext.params.LogSlots())
		p.SetScale(testContext.params.Scale())
		assert.NoError(t, err)
		assert.True(t, p.Equals(testContext.params))
	})

	t.Run("Parameters/NewParametersFromLogModuli/", func(t *testing.T) {
		p, err := NewParametersFromLogModuli(testContext.params.LogN(), testContext.params.LogModuli())
		p.SetLogSlots(testContext.params.LogSlots())
		p.SetScale(testContext.params.Scale())
		assert.NoError(t, err)
		assert.True(t, p.Equals(testContext.params))
	})
}

func testEncoder(testContext *testParams, t *testing.T) {

	t.Run(testString(testContext, "Encoder/EncodeBatch/"), func(t *testing.T) {

		values, plaintext, _ := newTestVectors(testContext, nil, complex(-1, -1), complex(1, 1), t)

		verifyTestVectors(testContext, testContext.decryptor, values, plaintext, t)
	})

	t.Run(testString(testContext, "Encoder/EncodeCoeffs/"), func(t *testing.T) {

		slots := testContext.params.N()

		valuesWant := make([]float64, slots)

		for i := uint64(0); i < slots; i++ {
			valuesWant[i] = randomFloat(-1, 1)
		}

		valuesWant[0] = 0.607538

		plaintext := NewPlaintext(testContext.params, testContext.params.MaxLevel(), testContext.params.Scale())

		testContext.encoder.EncodeCoeffs(valuesWant, plaintext)

		valuesTest := testContext.encoder.DecodeCoeffs(plaintext)

		var meanprec float64

		for i := range valuesWant {
			meanprec += math.Abs(valuesTest[i] - valuesWant[i])
		}

		meanprec /= float64(slots)

		require.GreaterOrEqual(t, math.Log2(1/meanprec), minPrec)
	})

}

func testEncryptor(testContext *testParams, t *testing.T) {

	t.Run(testString(testContext, "Encryptor/EncryptFromPk/Lvl=Max/"), func(t *testing.T) {

		values, _, ciphertext := newTestVectors(testContext, testContext.encryptorPk, complex(-1, -1), complex(1, 1), t)

		verifyTestVectors(testContext, testContext.decryptor, values, ciphertext, t)
	})

	t.Run(testString(testContext, "Encryptor/EncryptFromPkFast/Lvl=Max/"), func(t *testing.T) {

		logSlots := testContext.params.LogSlots()

		values := make([]complex128, 1<<logSlots)

		for i := uint64(0); i < 1<<logSlots; i++ {
			values[i] = randomComplex(-1, 1)
		}

		values[0] = complex(0.607538, 0.555668)

<<<<<<< HEAD
		plaintext := NewPlaintext(testContext.params, testContext.params.MaxLevel(), testContext.params.Scale())

		testContext.encoder.Encode(plaintext, values, logSlots)
=======
		plaintext := testContext.encoder.EncodeNew(values, slots)
>>>>>>> 9ac7e864

		verifyTestVectors(testContext, testContext.decryptor, values, testContext.encryptorPk.EncryptFastNew(plaintext), t)
	})

	t.Run(testString(testContext, "Encryptor/EncryptFromSk/Lvl=Max/"), func(t *testing.T) {

		values, _, ciphertext := newTestVectors(testContext, testContext.encryptorSk, complex(-1, -1), complex(1, 1), t)

		verifyTestVectors(testContext, testContext.decryptor, values, ciphertext, t)
	})

	t.Run(testString(testContext, "Encryptor/EncryptFromPk/Lvl=1/"), func(t *testing.T) {

		if testContext.params.MaxLevel() < 1 {
			t.Skip("skipping test for params max level < 1")
		}

		slots := testContext.params.Slots()

		values := make([]complex128, slots)

		for i := uint64(0); i < slots; i++ {
			values[i] = randomComplex(-1, 1)
		}

		values[0] = complex(0.607538, 0.555668)

		plaintext := testContext.encoder.EncodeAtLvlNew(1, values, slots)

		verifyTestVectors(testContext, testContext.decryptor, values, testContext.encryptorPk.EncryptNew(plaintext), t)
	})

	t.Run(testString(testContext, "Encryptor/EncryptFromPkFast/Lvl=1/"), func(t *testing.T) {

		if testContext.params.MaxLevel() < 1 {
			t.Skip("skipping test for params max level < 1")
		}

		slots := testContext.params.Slots()

		values := make([]complex128, slots)

		for i := uint64(0); i < slots; i++ {
			values[i] = randomComplex(-1, 1)
		}

		values[0] = complex(0.607538, 0.555668)

		plaintext := testContext.encoder.EncodeAtLvlNew(1, values, slots)

		verifyTestVectors(testContext, testContext.decryptor, values, testContext.encryptorPk.EncryptFastNew(plaintext), t)
	})

	t.Run(testString(testContext, "Encryptor/EncryptFromSk/Lvl=1/"), func(t *testing.T) {

		if testContext.params.MaxLevel() < 1 {
			t.Skip("skipping test for params max level < 1")
		}

		slots := testContext.params.Slots()

		values := make([]complex128, slots)

		for i := uint64(0); i < slots; i++ {
			values[i] = randomComplex(-1, 1)
		}

		values[0] = complex(0.607538, 0.555668)

		plaintext := testContext.encoder.EncodeAtLvlNew(1, values, slots)

		verifyTestVectors(testContext, testContext.decryptor, values, testContext.encryptorSk.EncryptNew(plaintext), t)
	})

}

func testEvaluatorAdd(testContext *testParams, t *testing.T) {

	t.Run(testString(testContext, "EvaluatorAdd/CtCtInPlace/"), func(t *testing.T) {

		values1, _, ciphertext1 := newTestVectors(testContext, testContext.encryptorSk, complex(-1, -1), complex(1, 1), t)
		values2, _, ciphertext2 := newTestVectors(testContext, testContext.encryptorSk, complex(-1, -1), complex(1, 1), t)

		for i := range values1 {
			values1[i] += values2[i]
		}

		testContext.evaluator.Add(ciphertext1, ciphertext2, ciphertext1)

		verifyTestVectors(testContext, testContext.decryptor, values1, ciphertext1, t)
	})

	t.Run(testString(testContext, "EvaluatorAdd/CtCtNew/"), func(t *testing.T) {

		values1, _, ciphertext1 := newTestVectors(testContext, testContext.encryptorSk, complex(-1, -1), complex(1, 1), t)
		values2, _, ciphertext2 := newTestVectors(testContext, testContext.encryptorSk, complex(-1, -1), complex(1, 1), t)

		for i := range values1 {
			values1[i] += values2[i]
		}

		ciphertext3 := testContext.evaluator.AddNew(ciphertext1, ciphertext2)

		verifyTestVectors(testContext, testContext.decryptor, values1, ciphertext3, t)
	})

	t.Run(testString(testContext, "EvaluatorAdd/CtPlainInPlace/"), func(t *testing.T) {

		values1, _, ciphertext1 := newTestVectors(testContext, testContext.encryptorSk, complex(-1, -1), complex(1, 1), t)
		values2, plaintext2, _ := newTestVectors(testContext, testContext.encryptorSk, complex(-1, -1), complex(1, 1), t)

		for i := range values1 {
			values1[i] += values2[i]
		}

		testContext.evaluator.Add(ciphertext1, plaintext2, ciphertext1)

		verifyTestVectors(testContext, testContext.decryptor, values1, ciphertext1, t)

		for i := range values1 {
			values1[i] += values2[i]
		}

		testContext.evaluator.Add(plaintext2, ciphertext1, ciphertext1)

		verifyTestVectors(testContext, testContext.decryptor, values1, ciphertext1, t)
	})

	t.Run(testString(testContext, "EvaluatorAdd/CtPlainInPlaceNew/"), func(t *testing.T) {

		values1, _, ciphertext1 := newTestVectors(testContext, testContext.encryptorSk, complex(-1, -1), complex(1, 1), t)
		values2, plaintext2, _ := newTestVectors(testContext, testContext.encryptorSk, complex(-1, -1), complex(1, 1), t)

		for i := range values1 {
			values1[i] += values2[i]
		}

		ciphertext3 := testContext.evaluator.AddNew(ciphertext1, plaintext2)

		verifyTestVectors(testContext, testContext.decryptor, values1, ciphertext3, t)

		ciphertext3 = testContext.evaluator.AddNew(plaintext2, ciphertext1)

		verifyTestVectors(testContext, testContext.decryptor, values1, ciphertext3, t)
	})

}

func testEvaluatorSub(testContext *testParams, t *testing.T) {

	t.Run(testString(testContext, "EvaluatorSub/CtCtInPlace/"), func(t *testing.T) {

		values1, _, ciphertext1 := newTestVectors(testContext, testContext.encryptorSk, complex(-1, -1), complex(1, 1), t)
		values2, _, ciphertext2 := newTestVectors(testContext, testContext.encryptorSk, complex(-1, -1), complex(1, 1), t)

		for i := range values1 {
			values1[i] -= values2[i]
		}

		testContext.evaluator.Sub(ciphertext1, ciphertext2, ciphertext1)

		verifyTestVectors(testContext, testContext.decryptor, values1, ciphertext1, t)
	})

	t.Run(testString(testContext, "EvaluatorSub/CtCtNew/"), func(t *testing.T) {

		values1, _, ciphertext1 := newTestVectors(testContext, testContext.encryptorSk, complex(-1, -1), complex(1, 1), t)
		values2, _, ciphertext2 := newTestVectors(testContext, testContext.encryptorSk, complex(-1, -1), complex(1, 1), t)

		for i := range values1 {
			values1[i] -= values2[i]
		}

		ciphertext3 := testContext.evaluator.SubNew(ciphertext1, ciphertext2)

		verifyTestVectors(testContext, testContext.decryptor, values1, ciphertext3, t)
	})

	t.Run(testString(testContext, "EvaluatorSub/CtPlainInPlace/"), func(t *testing.T) {

		values1, _, ciphertext1 := newTestVectors(testContext, testContext.encryptorSk, complex(-1, -1), complex(1, 1), t)
		values2, plaintext2, ciphertext2 := newTestVectors(testContext, testContext.encryptorSk, complex(-1, -1), complex(1, 1), t)

		valuesTest := make([]complex128, len(values1))
		for i := range values1 {
			valuesTest[i] = values1[i] - values2[i]
		}

		testContext.evaluator.Sub(ciphertext1, plaintext2, ciphertext2)

		verifyTestVectors(testContext, testContext.decryptor, valuesTest, ciphertext2, t)

		for i := range values1 {
			valuesTest[i] = values2[i] - values1[i]
		}

		testContext.evaluator.Sub(plaintext2, ciphertext1, ciphertext2)

		verifyTestVectors(testContext, testContext.decryptor, valuesTest, ciphertext2, t)
	})

	t.Run(testString(testContext, "EvaluatorSub/CtPlainNew/"), func(t *testing.T) {

		values1, _, ciphertext1 := newTestVectors(testContext, testContext.encryptorSk, complex(-1, -1), complex(1, 1), t)
		values2, plaintext2, _ := newTestVectors(testContext, testContext.encryptorSk, complex(-1, -1), complex(1, 1), t)

		valuesTest := make([]complex128, len(values1))
		for i := range values1 {
			valuesTest[i] = values1[i] - values2[i]
		}

		ciphertext3 := testContext.evaluator.SubNew(ciphertext1, plaintext2)

		verifyTestVectors(testContext, testContext.decryptor, valuesTest, ciphertext3, t)

		for i := range values1 {
			valuesTest[i] = values2[i] - values1[i]
		}

		ciphertext3 = testContext.evaluator.SubNew(plaintext2, ciphertext1)

		verifyTestVectors(testContext, testContext.decryptor, valuesTest, ciphertext3, t)
	})

}

func testEvaluatorRescale(testContext *testParams, t *testing.T) {

	t.Run(testString(testContext, "EvaluatorRescale/Single/"), func(t *testing.T) {

		values, _, ciphertext := newTestVectors(testContext, testContext.encryptorSk, complex(-1, -1), complex(1, 1), t)

		constant := testContext.ringQ.Modulus[ciphertext.Level()]

		testContext.evaluator.MultByConst(ciphertext, constant, ciphertext)

		ciphertext.MulScale(float64(constant))

		testContext.evaluator.Rescale(ciphertext, testContext.params.Scale(), ciphertext)

		verifyTestVectors(testContext, testContext.decryptor, values, ciphertext, t)
	})

	t.Run(testString(testContext, "EvaluatorRescale/Many/"), func(t *testing.T) {

		values, _, ciphertext := newTestVectors(testContext, testContext.encryptorSk, complex(-1, -1), complex(1, 1), t)

		nbRescales := testContext.params.MaxLevel()
		if nbRescales > 5 {
			nbRescales = 5
		}

		for i := uint64(0); i < nbRescales; i++ {
			constant := testContext.ringQ.Modulus[ciphertext.Level()]
			testContext.evaluator.MultByConst(ciphertext, constant, ciphertext)
			ciphertext.MulScale(float64(constant))
		}

		testContext.evaluator.RescaleMany(ciphertext, nbRescales, ciphertext)

		verifyTestVectors(testContext, testContext.decryptor, values, ciphertext, t)
	})
}

func testEvaluatorAddConst(testContext *testParams, t *testing.T) {

	t.Run(testString(testContext, "EvaluatorAddConst/"), func(t *testing.T) {

		values, _, ciphertext := newTestVectors(testContext, testContext.encryptorSk, complex(-1, -1), complex(1, 1), t)

		constant := complex(3.1415, -1.4142)

		for i := range values {
			values[i] += constant
		}

		testContext.evaluator.AddConst(ciphertext, constant, ciphertext)

		verifyTestVectors(testContext, testContext.decryptor, values, ciphertext, t)
	})

}

func testEvaluatorMultByConst(testContext *testParams, t *testing.T) {

	t.Run(testString(testContext, "EvaluatorMultByConst/"), func(t *testing.T) {

		values, _, ciphertext := newTestVectors(testContext, testContext.encryptorSk, complex(-1, -1), complex(1, 1), t)

		constant := 1.0 / complex(3.1415, -1.4142)

		for i := range values {
			values[i] *= constant
		}

		testContext.evaluator.MultByConst(ciphertext, constant, ciphertext)

		verifyTestVectors(testContext, testContext.decryptor, values, ciphertext, t)
	})

}

func testEvaluatorMultByConstAndAdd(testContext *testParams, t *testing.T) {

	t.Run(testString(testContext, "EvaluatorMultByConstAndAdd/"), func(t *testing.T) {

		values1, _, ciphertext1 := newTestVectors(testContext, testContext.encryptorSk, complex(-1, -1), complex(1, 1), t)
		values2, _, ciphertext2 := newTestVectors(testContext, testContext.encryptorSk, complex(-1, -1), complex(1, 1), t)

		constant := 1.0 / complex(3.1415, -1.4142)

		for i := range values1 {
			values2[i] += (constant * values1[i])
		}

		testContext.evaluator.MultByConstAndAdd(ciphertext1, constant, ciphertext2)

		verifyTestVectors(testContext, testContext.decryptor, values2, ciphertext2, t)
	})

}

func testEvaluatorMul(testContext *testParams, t *testing.T) {

	t.Run(testString(testContext, "EvaluatorMul/ct0*pt->ct0/"), func(t *testing.T) {

		values1, plaintext1, ciphertext1 := newTestVectors(testContext, testContext.encryptorSk, complex(-1, -1), complex(1, 1), t)

		for i := range values1 {
			values1[i] *= values1[i]
		}

		testContext.evaluator.MulRelin(ciphertext1, plaintext1, nil, ciphertext1)

		verifyTestVectors(testContext, testContext.decryptor, values1, ciphertext1, t)
	})

	t.Run(testString(testContext, "EvaluatorMul/pt*ct0->ct0/"), func(t *testing.T) {

		values1, plaintext1, ciphertext1 := newTestVectors(testContext, testContext.encryptorSk, complex(-1, -1), complex(1, 1), t)

		for i := range values1 {
			values1[i] *= values1[i]
		}

		testContext.evaluator.MulRelin(ciphertext1, plaintext1, nil, ciphertext1)

		verifyTestVectors(testContext, testContext.decryptor, values1, ciphertext1, t)
	})

	t.Run(testString(testContext, "EvaluatorMul/ct0*pt->ct1/"), func(t *testing.T) {

		values1, plaintext1, ciphertext1 := newTestVectors(testContext, testContext.encryptorSk, complex(-1, -1), complex(1, 1), t)

		for i := range values1 {
			values1[i] *= values1[i]
		}

		ciphertext2 := testContext.evaluator.MulRelinNew(ciphertext1, plaintext1, nil)

		verifyTestVectors(testContext, testContext.decryptor, values1, ciphertext2, t)
	})

	t.Run(testString(testContext, "EvaluatorMul/ct0*ct1->ct0/"), func(t *testing.T) {

		values1, _, ciphertext1 := newTestVectors(testContext, testContext.encryptorSk, complex(-1, -1), complex(1, 1), t)
		values2, _, ciphertext2 := newTestVectors(testContext, testContext.encryptorSk, complex(-1, -1), complex(1, 1), t)

		for i := range values1 {
			values2[i] *= values1[i]
		}

		testContext.evaluator.MulRelin(ciphertext1, ciphertext2, nil, ciphertext1)

		verifyTestVectors(testContext, testContext.decryptor, values2, ciphertext1, t)
	})

	t.Run(testString(testContext, "EvaluatorMul/ct0*ct1->ct1/"), func(t *testing.T) {

		values1, _, ciphertext1 := newTestVectors(testContext, testContext.encryptorSk, complex(-1, -1), complex(1, 1), t)
		values2, _, ciphertext2 := newTestVectors(testContext, testContext.encryptorSk, complex(-1, -1), complex(1, 1), t)

		for i := range values1 {
			values2[i] *= values1[i]
		}

		testContext.evaluator.MulRelin(ciphertext1, ciphertext2, nil, ciphertext2)

		verifyTestVectors(testContext, testContext.decryptor, values2, ciphertext2, t)
	})

	t.Run(testString(testContext, "EvaluatorMul/ct0*ct1->ct2/"), func(t *testing.T) {

		values1, _, ciphertext1 := newTestVectors(testContext, testContext.encryptorSk, complex(-1, -1), complex(1, 1), t)
		values2, _, ciphertext2 := newTestVectors(testContext, testContext.encryptorSk, complex(-1, -1), complex(1, 1), t)

		for i := range values1 {
			values2[i] *= values1[i]
		}

		ciphertext3 := testContext.evaluator.MulRelinNew(ciphertext1, ciphertext2, nil)

		verifyTestVectors(testContext, testContext.decryptor, values2, ciphertext3, t)
	})

	t.Run(testString(testContext, "EvaluatorMul/ct0*ct0->ct0/"), func(t *testing.T) {

		values1, _, ciphertext1 := newTestVectors(testContext, testContext.encryptorSk, complex(-1, -1), complex(1, 1), t)

		for i := range values1 {
			values1[i] *= values1[i]
		}

		testContext.evaluator.MulRelin(ciphertext1, ciphertext1, nil, ciphertext1)

		verifyTestVectors(testContext, testContext.decryptor, values1, ciphertext1, t)
	})

	t.Run(testString(testContext, "EvaluatorMul/ct0*ct0->ct1/"), func(t *testing.T) {

		values1, _, ciphertext1 := newTestVectors(testContext, testContext.encryptorSk, complex(-1, -1), complex(1, 1), t)

		for i := range values1 {
			values1[i] *= values1[i]
		}

		ciphertext2 := testContext.evaluator.MulRelinNew(ciphertext1, ciphertext1, testContext.rlk)

		verifyTestVectors(testContext, testContext.decryptor, values1, ciphertext2, t)
	})

	t.Run(testString(testContext, "EvaluatorMul/Relinearize(ct0*ct1->ct0)/"), func(t *testing.T) {

		values1, _, ciphertext1 := newTestVectors(testContext, testContext.encryptorSk, complex(-1, -1), complex(1, 1), t)
		values2, _, ciphertext2 := newTestVectors(testContext, testContext.encryptorSk, complex(-1, -1), complex(1, 1), t)

		for i := range values1 {
			values1[i] *= values2[i]
		}

		testContext.evaluator.MulRelin(ciphertext1, ciphertext2, nil, ciphertext1)

		testContext.evaluator.Relinearize(ciphertext1, testContext.rlk, ciphertext1)

		require.Equal(t, ciphertext1.Degree(), uint64(1))

		verifyTestVectors(testContext, testContext.decryptor, values1, ciphertext1, t)
	})

	t.Run(testString(testContext, "EvaluatorMul/Relinearize(ct0*ct1->ct1)/"), func(t *testing.T) {

		values1, _, ciphertext1 := newTestVectors(testContext, testContext.encryptorSk, complex(-1, -1), complex(1, 1), t)
		values2, _, ciphertext2 := newTestVectors(testContext, testContext.encryptorSk, complex(-1, -1), complex(1, 1), t)

		for i := range values1 {
			values2[i] *= values1[i]
		}

		testContext.evaluator.MulRelin(ciphertext1, ciphertext2, nil, ciphertext2)

		testContext.evaluator.Relinearize(ciphertext2, testContext.rlk, ciphertext2)

		require.Equal(t, ciphertext1.Degree(), uint64(1))

		verifyTestVectors(testContext, testContext.decryptor, values2, ciphertext2, t)
	})

}

func testFunctions(testContext *testParams, t *testing.T) {

	t.Run(testString(testContext, "Functions/PowerOf2/"), func(t *testing.T) {

		if testContext.params.MaxLevel() < 3 {
			t.Skip("skipping test for params max level < 3")
		}

		values, _, ciphertext := newTestVectors(testContext, testContext.encryptorSk, complex(-1, -1), complex(1, 1), t)

		n := uint64(2)

		valuesWant := make([]complex128, len(values))
		for i := 0; i < len(valuesWant); i++ {
			valuesWant[i] = values[i]
		}

		for i := uint64(0); i < n; i++ {
			for j := 0; j < len(valuesWant); j++ {
				valuesWant[j] *= valuesWant[j]
			}
		}

		testContext.evaluator.PowerOf2(ciphertext, n, testContext.rlk, ciphertext)

		verifyTestVectors(testContext, testContext.decryptor, valuesWant, ciphertext, t)
	})

	t.Run(testString(testContext, "Functions/Power/"), func(t *testing.T) {

		if testContext.params.MaxLevel() < 4 {
			t.Skip("skipping test for params max level < 4")
		}

		values, _, ciphertext := newTestVectors(testContext, testContext.encryptorSk, complex(-1, -1), complex(1, 1), t)

		n := uint64(3)

		for i := range values {
			values[i] = cmplx.Pow(values[i], complex(float64(n), 0))
		}

		testContext.evaluator.Power(ciphertext, n, testContext.rlk, ciphertext)

		verifyTestVectors(testContext, testContext.decryptor, values, ciphertext, t)
	})

	t.Run(testString(testContext, "Functions/Inverse/"), func(t *testing.T) {

		if testContext.params.MaxLevel() < 7 {
			t.Skip("skipping test for params max level < 7")
		}

		values, _, ciphertext := newTestVectors(testContext, testContext.encryptorSk, complex(0.1, 0), complex(1, 0), t)

		n := uint64(7)

		for i := range values {
			values[i] = 1.0 / values[i]
		}

		ciphertext = testContext.evaluator.InverseNew(ciphertext, n, testContext.rlk)

		verifyTestVectors(testContext, testContext.decryptor, values, ciphertext, t)
	})
}

func testEvaluatePoly(testContext *testParams, t *testing.T) {

	var err error

	t.Run(testString(testContext, "EvaluatePoly/Exp/"), func(t *testing.T) {

		if testContext.params.MaxLevel() < 3 {
			t.Skip("skipping test for params max level < 3")
		}

		values, _, ciphertext := newTestVectors(testContext, testContext.encryptorSk, complex(-1, 0), complex(1, 0), t)

		coeffs := []complex128{
			complex(1.0, 0),
			complex(1.0, 0),
			complex(1.0/2, 0),
			complex(1.0/6, 0),
			complex(1.0/24, 0),
			complex(1.0/120, 0),
			complex(1.0/720, 0),
			complex(1.0/5040, 0),
		}

		poly := NewPoly(coeffs)

		for i := range values {
			values[i] = cmplx.Exp(values[i])
		}

		if ciphertext, err = testContext.evaluator.EvaluatePoly(ciphertext, poly, testContext.rlk); err != nil {
			t.Error(err)
		}

		verifyTestVectors(testContext, testContext.decryptor, values, ciphertext, t)
	})
}

func testChebyshevInterpolator(testContext *testParams, t *testing.T) {

	var err error

	t.Run(testString(testContext, "ChebyshevInterpolator/Sin/"), func(t *testing.T) {

		if testContext.params.MaxLevel() < 5 {
			t.Skip("skipping test for params max level < 5")
		}

		eval := testContext.evaluator

		values, _, ciphertext := newTestVectors(testContext, testContext.encryptorSk, complex(-1, 0), complex(1, 0), t)

		cheby := Approximate(cmplx.Sin, complex(-1.5, 0), complex(1.5, 0), 15)

		for i := range values {
			values[i] = cmplx.Sin(values[i])
		}

		eval.MultByConst(ciphertext, 2/(cheby.b-cheby.a), ciphertext)
		eval.AddConst(ciphertext, (-cheby.a-cheby.b)/(cheby.b-cheby.a), ciphertext)
		eval.Rescale(ciphertext, eval.(*evaluator).scale, ciphertext)

		if ciphertext, err = eval.EvaluateCheby(ciphertext, cheby, testContext.rlk); err != nil {
			t.Error(err)
		}

		verifyTestVectors(testContext, testContext.decryptor, values, ciphertext, t)
	})
}

func testSwitchKeys(testContext *testParams, t *testing.T) {

	sk2 := testContext.kgen.GenSecretKey()
	decryptorSk2 := NewDecryptor(testContext.params, sk2)
	switchingKey := testContext.kgen.GenSwitchingKey(testContext.sk, sk2)

	t.Run(testString(testContext, "SwitchKeys/InPlace/"), func(t *testing.T) {

		values, _, ciphertext := newTestVectors(testContext, testContext.encryptorSk, complex(-1, -1), complex(1, 1), t)

		testContext.evaluator.SwitchKeys(ciphertext, switchingKey, ciphertext)

		verifyTestVectors(testContext, decryptorSk2, values, ciphertext, t)
	})

	t.Run(testString(testContext, "SwitchKeys/New/"), func(t *testing.T) {

		values, _, ciphertext := newTestVectors(testContext, testContext.encryptorSk, complex(-1, -1), complex(1, 1), t)

		ciphertext = testContext.evaluator.SwitchKeysNew(ciphertext, switchingKey)

		verifyTestVectors(testContext, decryptorSk2, values, ciphertext, t)
	})

}

func testConjugate(testContext *testParams, t *testing.T) {

	rotKey := NewRotationKeys()
	testContext.kgen.GenRotationKey(Conjugate, testContext.sk, 0, rotKey)

	t.Run(testString(testContext, "Conjugate/InPlace/"), func(t *testing.T) {

		values, _, ciphertext := newTestVectors(testContext, testContext.encryptorSk, complex(-1, -1), complex(1, 1), t)

		for i := range values {
			values[i] = complex(real(values[i]), -imag(values[i]))
		}

		testContext.evaluator.Conjugate(ciphertext, rotKey, ciphertext)

		verifyTestVectors(testContext, testContext.decryptor, values, ciphertext, t)
	})

	t.Run(testString(testContext, "Conjugate/New/"), func(t *testing.T) {

		values, _, ciphertext := newTestVectors(testContext, testContext.encryptorSk, complex(-1, -1), complex(1, 1), t)

		for i := range values {
			values[i] = complex(real(values[i]), -imag(values[i]))
		}

		ciphertext = testContext.evaluator.ConjugateNew(ciphertext, rotKey)

		verifyTestVectors(testContext, testContext.decryptor, values, ciphertext, t)
	})

}

func testRotateColumns(testContext *testParams, t *testing.T) {

	rotKey := testContext.kgen.GenRotationKeysPow2(testContext.sk)

	t.Run(testString(testContext, "RotateColumns/InPlace/"), func(t *testing.T) {

		values1, _, ciphertext1 := newTestVectors(testContext, testContext.encryptorSk, complex(-1, -1), complex(1, 1), t)

		values2 := make([]complex128, len(values1))
		ciphertext2 := NewCiphertext(testContext.params, ciphertext1.Degree(), ciphertext1.Level(), ciphertext1.Scale())

		for n := 1; n < len(values1); n <<= 1 {

			// Applies the column rotation to the values
			for i := range values1 {
				values2[i] = values1[(i+n)%len(values1)]
			}

			testContext.evaluator.Rotate(ciphertext1, uint64(n), rotKey, ciphertext2)

			verifyTestVectors(testContext, testContext.decryptor, values2, ciphertext2, t)
		}

	})

	t.Run(testString(testContext, "RotateColumns/New/"), func(t *testing.T) {

		values1, _, ciphertext1 := newTestVectors(testContext, testContext.encryptorSk, complex(-1, -1), complex(1, 1), t)

		values2 := make([]complex128, len(values1))
		ciphertext2 := NewCiphertext(testContext.params, ciphertext1.Degree(), ciphertext1.Level(), ciphertext1.Scale())

		for n := 1; n < len(values1); n <<= 1 {

			// Applies the column rotation to the values
			for i := range values1 {
				values2[i] = values1[(i+n)%len(values1)]
			}

			ciphertext2 = testContext.evaluator.RotateNew(ciphertext1, uint64(n), rotKey)

			verifyTestVectors(testContext, testContext.decryptor, values2, ciphertext2, t)
		}

	})

	t.Run(testString(testContext, "RotateColumns/Random/"), func(t *testing.T) {

		values1, _, ciphertext1 := newTestVectors(testContext, testContext.encryptorSk, complex(-1, -1), complex(1, 1), t)

		values2 := make([]complex128, len(values1))
		ciphertext2 := NewCiphertext(testContext.params, ciphertext1.Degree(), ciphertext1.Level(), ciphertext1.Scale())

		for n := 1; n < 4; n++ {

			rand := rand.Uint64() % uint64(len(values1))

			// Applies the column rotation to the values
			for i := range values1 {
				values2[i] = values1[(i+int(rand))%len(values1)]
			}

			testContext.evaluator.Rotate(ciphertext1, rand, rotKey, ciphertext2)

			verifyTestVectors(testContext, testContext.decryptor, values2, ciphertext2, t)
		}

	})

	t.Run(testString(testContext, "RotateColumns/Hoisted/"), func(t *testing.T) {

		values1, _, ciphertext1 := newTestVectors(testContext, testContext.encryptorSk, complex(-1, -1), complex(1, 1), t)

		values2 := make([]complex128, len(values1))
		rotations := []uint64{0, 1, 2, 3, 4, 5}
		for _, n := range rotations {
			testContext.kgen.GenRotationKey(RotationLeft, testContext.sk, n, rotKey)
		}

		ciphertexts := testContext.evaluator.RotateHoisted(ciphertext1, rotations, rotKey)

		for _, n := range rotations {

			for i := range values1 {
				values2[i] = values1[(i+int(n))%len(values1)]
			}

			verifyTestVectors(testContext, testContext.decryptor, values2, ciphertexts[n], t)
		}

	})
}

func testMarshaller(testContext *testParams, t *testing.T) {

	ringQP := testContext.ringQP

	t.Run("Marshaller/Ciphertext/", func(t *testing.T) {
		t.Run(testString(testContext, "EndToEnd/"), func(t *testing.T) {

			ciphertextWant := NewCiphertextRandom(testContext.prng, testContext.params, 2, testContext.params.MaxLevel(), testContext.params.Scale())

			marshalledCiphertext, err := ciphertextWant.MarshalBinary()
			require.NoError(t, err)

			ciphertextTest := new(Ciphertext)
			require.NoError(t, ciphertextTest.UnmarshalBinary(marshalledCiphertext))

			require.Equal(t, ciphertextWant.Degree(), ciphertextTest.Degree())
			require.Equal(t, ciphertextWant.Level(), ciphertextTest.Level())
			require.Equal(t, ciphertextWant.Scale(), ciphertextTest.Scale())

			for i := range ciphertextWant.value {
				require.True(t, testContext.ringQ.EqualLvl(ciphertextWant.Level(), ciphertextWant.Value()[i], ciphertextTest.Value()[i]))
			}
		})

		t.Run(testString(testContext, "Minimal/"), func(t *testing.T) {

			ciphertext := NewCiphertextRandom(testContext.prng, testContext.params, 0, testContext.params.MaxLevel(), testContext.params.Scale())

			marshalledCiphertext, err := ciphertext.MarshalBinary()
			require.NoError(t, err)

			ciphertextTest := new(Ciphertext)
			require.Error(t, ciphertextTest.UnmarshalBinary(nil))
			require.NoError(t, ciphertextTest.UnmarshalBinary(marshalledCiphertext))

			require.Equal(t, ciphertext.Degree(), uint64(0))
			require.Equal(t, ciphertext.Level(), testContext.params.MaxLevel())
			require.Equal(t, ciphertext.Scale(), testContext.params.Scale())
			require.Equal(t, len(ciphertext.Value()), 1)
		})
	})

	t.Run(testString(testContext, "Marshaller/Sk/"), func(t *testing.T) {

		marshalledSk, err := testContext.sk.MarshalBinary()
		require.NoError(t, err)

		sk := new(SecretKey)
		err = sk.UnmarshalBinary(marshalledSk)
		require.NoError(t, err)

		require.True(t, ringQP.Equal(sk.sk, testContext.sk.sk))

	})

	t.Run(testString(testContext, "Marshaller/Pk/"), func(t *testing.T) {

		marshalledPk, err := testContext.pk.MarshalBinary()
		require.NoError(t, err)

		pk := new(PublicKey)
		err = pk.UnmarshalBinary(marshalledPk)
		require.NoError(t, err)

		for k := range testContext.pk.pk {
			require.Truef(t, ringQP.Equal(pk.pk[k], testContext.pk.pk[k]), "Marshal PublicKey element [%d]", k)
		}
	})

	t.Run(testString(testContext, "Marshaller/EvaluationKey/"), func(t *testing.T) {

		evalKey := testContext.kgen.GenRelinKey(testContext.sk)
		data, err := evalKey.MarshalBinary()
		require.NoError(t, err)

		resEvalKey := new(EvaluationKey)
		err = resEvalKey.UnmarshalBinary(data)
		require.NoError(t, err)

		evakeyWant := evalKey.evakey.evakey
		evakeyTest := resEvalKey.evakey.evakey

		for j := range evakeyWant {
			for k := range evakeyWant[j] {
				require.Truef(t, ringQP.Equal(evakeyWant[j][k], evakeyTest[j][k]), "Marshal EvaluationKey element [%d][%d]", j, k)
			}
		}
	})

	t.Run(testString(testContext, "Marshaller/SwitchingKey/"), func(t *testing.T) {

		skOut := testContext.kgen.GenSecretKey()

		switchingKey := testContext.kgen.GenSwitchingKey(testContext.sk, skOut)
		data, err := switchingKey.MarshalBinary()
		require.NoError(t, err)

		resSwitchingKey := new(SwitchingKey)
		err = resSwitchingKey.UnmarshalBinary(data)
		require.NoError(t, err)

		evakeyWant := switchingKey.evakey
		evakeyTest := resSwitchingKey.evakey

		for j := range evakeyWant {
			for k := range evakeyWant[j] {
				require.True(t, ringQP.Equal(evakeyWant[j][k], evakeyTest[j][k]))
			}
		}
	})

	t.Run(testString(testContext, "Marshaller/RotationKey/"), func(t *testing.T) {

		rotationKey := NewRotationKeys()

		testContext.kgen.GenRotationKey(Conjugate, testContext.sk, 0, rotationKey)
		testContext.kgen.GenRotationKey(RotationLeft, testContext.sk, 1, rotationKey)
		testContext.kgen.GenRotationKey(RotationLeft, testContext.sk, 2, rotationKey)
		testContext.kgen.GenRotationKey(RotationRight, testContext.sk, 3, rotationKey)
		testContext.kgen.GenRotationKey(RotationRight, testContext.sk, 5, rotationKey)

		data, err := rotationKey.MarshalBinary()
		require.NoError(t, err)

		resRotationKey := new(RotationKeys)
		err = resRotationKey.UnmarshalBinary(data)
		require.NoError(t, err)

		for i := uint64(1); i < testContext.ringQ.N>>1; i++ {

			if rotationKey.evakeyRotColLeft[i] != nil {

				evakeyWant := rotationKey.evakeyRotColLeft[i].evakey
				evakeyTest := resRotationKey.evakeyRotColLeft[i].evakey

				evakeyNTTIndexWant := rotationKey.permuteNTTLeftIndex[i]
				evakeyNTTIndexTest := resRotationKey.permuteNTTLeftIndex[i]

				require.True(t, utils.EqualSliceUint64(evakeyNTTIndexWant, evakeyNTTIndexTest))

				for j := range evakeyWant {
					for k := range evakeyWant[j] {
						require.Truef(t, ringQP.Equal(evakeyWant[j][k], evakeyTest[j][k]), "Marshal RotationKey RotateLeft %d element [%d][%d]", i, j, k)
					}
				}
			}

			if rotationKey.evakeyRotColRight[i] != nil {

				evakeyWant := rotationKey.evakeyRotColRight[i].evakey
				evakeyTest := resRotationKey.evakeyRotColRight[i].evakey

				evakeyNTTIndexWant := rotationKey.permuteNTTRightIndex[i]
				evakeyNTTIndexTest := resRotationKey.permuteNTTRightIndex[i]

				require.True(t, utils.EqualSliceUint64(evakeyNTTIndexWant, evakeyNTTIndexTest))

				for j := range evakeyWant {
					for k := range evakeyWant[j] {
						require.Truef(t, ringQP.Equal(evakeyWant[j][k], evakeyTest[j][k]), "Marshal RotationKey RotateRight %d element [%d][%d]", i, j, k)
					}
				}
			}
		}

		if rotationKey.evakeyConjugate != nil {

			evakeyWant := rotationKey.evakeyConjugate.evakey
			evakeyTest := resRotationKey.evakeyConjugate.evakey

			evakeyNTTIndexWant := rotationKey.permuteNTTConjugateIndex
			evakeyNTTIndexTest := resRotationKey.permuteNTTConjugateIndex

			require.True(t, utils.EqualSliceUint64(evakeyNTTIndexWant, evakeyNTTIndexTest))

			for j := range evakeyWant {
				for k := range evakeyWant[j] {
					require.Truef(t, ringQP.Equal(evakeyWant[j][k], evakeyTest[j][k]), "Marshal RotationKey RotateRow element [%d][%d]", j, k)
				}
			}
		}
	})
}<|MERGE_RESOLUTION|>--- conflicted
+++ resolved
@@ -154,13 +154,7 @@
 
 	values[0] = complex(0.607538, 0)
 
-<<<<<<< HEAD
-	plaintext = NewPlaintext(testContext.params, testContext.params.MaxLevel(), testContext.params.Scale())
-
-	testContext.encoder.EncodeNTT(plaintext, values, logSlots)
-=======
-	plaintext = testContext.encoder.EncodeNTTAtLvlNew(testContext.params.MaxLevel(), values, slots)
->>>>>>> 9ac7e864
+	plaintext = testContext.encoder.EncodeNTTAtLvlNew(testContext.params.MaxLevel(), values, logSlots)
 
 	if encryptor != nil {
 		ciphertext = encryptor.EncryptNew(plaintext)
@@ -261,13 +255,7 @@
 
 		values[0] = complex(0.607538, 0.555668)
 
-<<<<<<< HEAD
-		plaintext := NewPlaintext(testContext.params, testContext.params.MaxLevel(), testContext.params.Scale())
-
-		testContext.encoder.Encode(plaintext, values, logSlots)
-=======
-		plaintext := testContext.encoder.EncodeNew(values, slots)
->>>>>>> 9ac7e864
+		plaintext := testContext.encoder.EncodeNew(values, logSlots)
 
 		verifyTestVectors(testContext, testContext.decryptor, values, testContext.encryptorPk.EncryptFastNew(plaintext), t)
 	})
@@ -285,17 +273,17 @@
 			t.Skip("skipping test for params max level < 1")
 		}
 
-		slots := testContext.params.Slots()
-
-		values := make([]complex128, slots)
-
-		for i := uint64(0); i < slots; i++ {
+		logSlots := testContext.params.LogSlots()
+
+		values := make([]complex128, 1<<logSlots)
+
+		for i := uint64(0); i < 1<<logSlots; i++ {
 			values[i] = randomComplex(-1, 1)
 		}
 
 		values[0] = complex(0.607538, 0.555668)
 
-		plaintext := testContext.encoder.EncodeAtLvlNew(1, values, slots)
+		plaintext := testContext.encoder.EncodeAtLvlNew(1, values, logSlots)
 
 		verifyTestVectors(testContext, testContext.decryptor, values, testContext.encryptorPk.EncryptNew(plaintext), t)
 	})
@@ -306,17 +294,17 @@
 			t.Skip("skipping test for params max level < 1")
 		}
 
-		slots := testContext.params.Slots()
-
-		values := make([]complex128, slots)
-
-		for i := uint64(0); i < slots; i++ {
+		logSlots := testContext.params.LogSlots()
+
+		values := make([]complex128, 1<<logSlots)
+
+		for i := uint64(0); i < 1<<logSlots; i++ {
 			values[i] = randomComplex(-1, 1)
 		}
 
 		values[0] = complex(0.607538, 0.555668)
 
-		plaintext := testContext.encoder.EncodeAtLvlNew(1, values, slots)
+		plaintext := testContext.encoder.EncodeAtLvlNew(1, values, logSlots)
 
 		verifyTestVectors(testContext, testContext.decryptor, values, testContext.encryptorPk.EncryptFastNew(plaintext), t)
 	})
@@ -327,17 +315,17 @@
 			t.Skip("skipping test for params max level < 1")
 		}
 
-		slots := testContext.params.Slots()
-
-		values := make([]complex128, slots)
-
-		for i := uint64(0); i < slots; i++ {
+		logSlots := testContext.params.LogSlots()
+
+		values := make([]complex128, 1<<logSlots)
+
+		for i := uint64(0); i < 1<<logSlots; i++ {
 			values[i] = randomComplex(-1, 1)
 		}
 
 		values[0] = complex(0.607538, 0.555668)
 
-		plaintext := testContext.encoder.EncodeAtLvlNew(1, values, slots)
+		plaintext := testContext.encoder.EncodeAtLvlNew(1, values, logSlots)
 
 		verifyTestVectors(testContext, testContext.decryptor, values, testContext.encryptorSk.EncryptNew(plaintext), t)
 	})
