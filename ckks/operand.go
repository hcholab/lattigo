--- conflicted
+++ resolved
@@ -9,14 +9,9 @@
 // Operand is a common interface for Ciphertext and Plaintext types.
 type Operand interface {
 	El() *Element
-<<<<<<< HEAD
+	IsNTT() bool
 	Degree() int
 	Level() int
-=======
-	IsNTT() bool
-	Degree() uint64
-	Level() uint64
->>>>>>> 03b1aab6
 	Scale() float64
 }
 
