package ckks

import (
	"errors"
	"fmt"
	"github.com/ldsec/lattigo/ring"
	"github.com/ldsec/lattigo/utils"
	"math"
	"math/bits"
)

// MaxLogN is the log2 of the largest supported polynomial modulus degree.
const MaxLogN = 16

// MaxModuliCount is the largest supported number of moduli in the RNS representation.
const MaxModuliCount = 34

// MaxModuliSize is the largest bitlength supported for the moduli in teh RNS representation.
const MaxModuliSize = 60

func init() {
	for _, params := range DefaultParams {
		params.genFromLogModuli()
	}
}

const (
	PN12QP109 = iota
	PN13QP218
	PN14QP438
	PN15QP880
	PN16QP1761
)

// DefaultParams is a set of default CKKS parameters ensuring 128 bit security.
<<<<<<< HEAD
var DefaultParams = map[uint64]*Parameters{
	12: {12, []uint8{37, 32}, []uint8{38}, 1 << 32, 3.2},                                                                         //logQ = 109
	13: {13, []uint8{33, 30, 30, 30, 30, 30}, []uint8{35}, 1 << 30, 3.2},                                                         //logQ = 218
	14: {14, []uint8{45, 34, 34, 34, 34, 34, 34, 34, 34, 34}, []uint8{43, 43}, 1 << 34, 3.2},                                     //logQ = 438
	15: {15, []uint8{50, 40, 40, 40, 40, 40, 40, 40, 40, 40, 40, 40, 40, 40, 40, 40, 40, 40}, []uint8{50, 50, 50}, 1 << 40, 3.2}, //logQ = 880
	16: {16, []uint8{55, 55, 55, 55, 55, 55, 55, 55, 55, 55, 55, 55, 55}, []uint8{55, 55, 55, 55}, 1 << 55, 3.2},                 //logQ = 1761
=======
var DefaultParams = []*Parameters{

	//LogQi = 109
	{LogN: 12,
		LogSlots: 11,
		LogModuli: LogModuli{
			LogQi: []uint64{37, 32},
			LogPi: []uint64{38},
		},
		Scale: 1 << 32,
		Sigma: 3.2},

	//LogQi = 218
	{LogN: 13,
		LogSlots: 12,
		LogModuli: LogModuli{
			LogQi: []uint64{33, 30, 30, 30, 30, 30},
			LogPi: []uint64{35},
		},
		Scale: 1 << 30,
		Sigma: 3.2},

	//LogQiP = 438
	{LogN: 14,
		LogSlots: 13,
		LogModuli: LogModuli{
			LogQi: []uint64{45, 34, 34, 34, 34, 34, 34, 34, 34, 34},
			LogPi: []uint64{43, 43},
		},
		Scale: 1 << 34,
		Sigma: 3.2},

	//LogQi = 880
	{LogN: 15,
		LogSlots: 14,
		LogModuli: LogModuli{
			LogQi: []uint64{50, 40, 40, 40, 40, 40, 40, 40, 40, 40, 40, 40, 40, 40, 40, 40, 40, 40},
			LogPi: []uint64{50, 50, 50},
		},
		Scale: 1 << 40,
		Sigma: 3.2},

	//LogQi = 1761
	{LogN: 16,
		LogSlots: 15,
		LogModuli: LogModuli{
			LogQi: []uint64{55, 45, 45, 45, 45, 45, 45, 45, 45, 45, 45, 45, 45, 45, 45, 45, 45, 45, 45, 45, 45, 45, 45, 45, 45, 45, 45, 45, 45, 45, 45, 45, 45, 45},
			LogPi: []uint64{55, 55, 55, 55},
		},
		Scale: 1 << 45,
		Sigma: 3.2},
>>>>>>> 72e48f22
}

// Moduli stores the NTT primes of the RNS representation.
type Moduli struct {
	Qi []uint64 // Ciphertext prime moduli
	Pi []uint64 // Keys additional prime moduli
}

// Copy creates a copy of the target Moduli.
func (m *Moduli) Copy() Moduli {

	Qi := make([]uint64, len(m.Qi))
	copy(Qi, m.Qi)

	Pi := make([]uint64, len(m.Pi))
	copy(Pi, m.Pi)

	return Moduli{Qi, Pi}
}

// LogModuli stores the bitlength of the NTT primes of the RNS representation.
type LogModuli struct {
	LogQi []uint64 // Ciphertext prime moduli bit-size
	LogPi []uint64 // Keys additional prime moduli bit-size
}

// Copy creates a copy of the target LogModuli.
func (m *LogModuli) Copy() LogModuli {

	LogQi := make([]uint64, len(m.LogQi))
	copy(LogQi, m.LogQi)

	LogPi := make([]uint64, len(m.LogPi))
	copy(LogPi, m.LogPi)

	return LogModuli{LogQi, LogPi}
}

// Parameters represents a given parameter set for the BFV cryptosystem.
type Parameters struct {
	Moduli
	LogModuli
	LogN     uint64 // Ring degree (power of 2)
	LogSlots uint64
	Scale    float64
	Sigma    float64 // Gaussian sampling variance

	logQP uint64
	alpha uint64
	beta  uint64

	isValid bool
}

// NewParametersFromModuli generates a new set or bfv parameters from the input parameters.
func NewParametersFromModuli(LogN, LogSlots uint64, Scale float64, moduli Moduli, Sigma float64) (params *Parameters) {

	if LogN > MaxLogN {
		panic(fmt.Errorf("LogN is larger than %d", MaxLogN))
	}

	if LogSlots >= LogN {
		panic(fmt.Errorf("LogSlots is larger than LogN-1"))
	}

	params = new(Parameters)
	params.LogN = LogN
	params.LogSlots = LogSlots
	params.Scale = Scale
	params.Sigma = Sigma
	params.Moduli = moduli.Copy()
	params.genFromModuli()
	return
}

// NewParametersFromLogModuli generates a new set or bfv parameters from the input parameters.
func NewParametersFromLogModuli(LogN, LogSlots uint64, Scale float64, logModuli LogModuli, Sigma float64) (params *Parameters) {

	if LogN > MaxLogN {
		panic(fmt.Errorf("LogN is larger than %d", MaxLogN))
	}

	if LogSlots >= LogN {
		panic(fmt.Errorf("LogSlots is larger than LogN-1"))
	}

	params = new(Parameters)
	params.LogN = LogN
	params.LogSlots = LogSlots
	params.Scale = Scale
	params.Sigma = Sigma
	params.LogModuli = logModuli.Copy()
	params.genFromLogModuli()
	return
}

// Alpha returns #Pi.
func (p *Parameters) Alpha() uint64 {
	return p.alpha
}

// Beta returns ceil(#Qi/#Pi).
func (p *Parameters) Beta() uint64 {
	return p.beta
}

// LogQP returns the bitlength of prod(Qi) * prod(Pi)
func (p *Parameters) LogQP() uint64 {
	return p.logQP
}

// MaxLevel returns #Qi -1
func (p *Parameters) MaxLevel() uint64 {
	return uint64(len(p.Qi) - 1)
}

// IsValid returns a true if the parameters are complete and valid, else false.
func (p *Parameters) IsValid() bool {
	return p.isValid
}

// NewPolyQ returns a new empty polynmial of degree 2^LogN in basis Qi.
func (p *Parameters) NewPolyQ() *ring.Poly {
	return ring.NewPoly(1<<p.LogN, uint64(len(p.Qi)))
}

// NewPolyP returns a new empty polynomial of degree 2^LogN in basis Pi.
func (p *Parameters) NewPolyP() *ring.Poly {
	return ring.NewPoly(1<<p.LogN, uint64(len(p.Pi)))
}

// NewPolyQP returns a new empty polynomial of degree 2^LogN in basis Qi + Pi.
func (p *Parameters) NewPolyQP() *ring.Poly {
	return ring.NewPoly(1<<p.LogN, uint64(len(p.Qi)+len(p.Pi)))
}

// Copy creates a copy of the target parameters.
func (p *Parameters) Copy() (paramsCopy *Parameters) {

	paramsCopy = new(Parameters)
	paramsCopy.LogN = p.LogN
	paramsCopy.LogSlots = p.LogSlots
	paramsCopy.Scale = p.Scale
	paramsCopy.Sigma = p.Sigma
	paramsCopy.Moduli = p.Moduli.Copy()
	paramsCopy.LogModuli = p.LogModuli.Copy()
	paramsCopy.logQP = p.logQP
	paramsCopy.alpha = p.alpha
	paramsCopy.beta = p.beta
	paramsCopy.isValid = p.isValid

	return
}

// Equals compares two sets of parameters for equality
func (p *Parameters) Equals(other *Parameters) (res bool) {

	if p == other {
		return true
	}

	res = res && (p.LogN == other.LogN)
	res = res && (p.LogSlots == other.LogSlots)
	res = res && (p.Scale == other.Scale)
	res = res && (p.Sigma == other.Sigma)

	res = res && utils.EqualSliceUint64(p.Qi, other.Qi)
	res = res && utils.EqualSliceUint64(p.Pi, other.Pi)
	res = res && utils.EqualSliceUint64(p.LogQi, other.LogQi)
	res = res && utils.EqualSliceUint64(p.LogPi, other.LogPi)

	res = res && (p.alpha == other.alpha)
	res = res && (p.beta == other.beta)
	res = res && (p.logQP == other.logQP)

	res = res && (p.isValid == other.isValid)

	fmt.Println(res)

	return
}

// MarshalBinary returns a []byte representation of the parameter set
func (p *Parameters) MarshalBinary() ([]byte, error) {
	if p.LogN == 0 { // if N is 0, then p is the zero value
		return []byte{}, nil
	}

	if !p.IsValid() {
		return nil, errors.New("cannot marshal -> parameters not generated or invalids")
	}

	b := utils.NewBuffer(make([]byte, 0, 21+(len(p.LogQi)+len(p.LogPi))<<3))

	b.WriteUint8(uint8(p.LogN))
	b.WriteUint8(uint8(p.LogSlots))
	b.WriteUint64(math.Float64bits(p.Scale))
	b.WriteUint64(math.Float64bits(p.Sigma))
	b.WriteUint8(uint8(len(p.Qi)))
	b.WriteUint8(uint8(len(p.Pi)))
	b.WriteUint64Slice(p.Qi)
	b.WriteUint64Slice(p.Pi)

	return b.Bytes(), nil
}

// UnmarshalBinary decodes a []byte into a parameter set struct
func (p *Parameters) UnmarshalBinary(data []byte) error {

	if len(data) < 3 {
		return errors.New("invalid parameters encoding")
	}

	b := utils.NewBuffer(data)

	p.LogN = uint64(b.ReadUint8())

	if p.LogN > MaxLogN {
		return fmt.Errorf("LogN larger than %d", MaxLogN)
	}

	p.LogSlots = uint64(b.ReadUint8())

	if p.LogSlots > p.LogN-1 {
		return fmt.Errorf("LogSlots larger than %d", MaxLogN-1)
	}

	p.Scale = math.Float64frombits(b.ReadUint64())
	p.Sigma = math.Float64frombits(b.ReadUint64())

	lenLogQi := b.ReadUint8()
	lenLogPi := b.ReadUint8()

	p.Qi = make([]uint64, lenLogQi, lenLogQi)
	p.Pi = make([]uint64, lenLogPi, lenLogPi)

	b.ReadUint64Slice(p.Qi)
	b.ReadUint64Slice(p.Pi)

	if err := p.checkModuli(); err != nil {
		return err
	}

	p.genFromModuli()

	return nil
}

func (p *Parameters) genFromModuli() {

	if err := p.checkModuli(); err != nil {
		panic(err)
	}

	tmp := ring.NewUint(1)

	for _, qi := range p.Qi {
		tmp.Mul(tmp, ring.NewUint(qi))
	}

	for _, pi := range p.Pi {
		tmp.Mul(tmp, ring.NewUint(pi))
	}

	p.logQP = uint64(tmp.BitLen())

	p.LogQi = make([]uint64, len(p.Qi), len(p.Qi))
	for i := range p.Qi {
		p.LogQi[i] = uint64(bits.Len64(p.Qi[i]) - 1)
	}

	p.LogPi = make([]uint64, len(p.Pi), len(p.Pi))
	for i := range p.Pi {
		p.LogPi[i] = uint64(bits.Len64(p.Pi[i]) - 1)
	}

	p.alpha = uint64(len(p.Pi))
	p.beta = uint64(math.Ceil(float64(len(p.Qi)) / float64(len(p.Pi))))

	p.isValid = true
}

func (p *Parameters) genFromLogModuli() {

	if err := p.checkLogModuli(); err != nil {
		panic(err)
	}

	p.Qi, p.Pi = GenModuli(p)

	p.genFromModuli()
}

func (p *Parameters) checkModuli() error {

	if len(p.Qi) > MaxModuliCount {
		return fmt.Errorf("#LogQi is larger than %d", MaxModuliCount)
	}

	if len(p.Pi) > MaxModuliCount {
		return fmt.Errorf("#Pi is larger than %d", MaxModuliCount)
	}

	for i, qi := range p.Qi {
		if uint64(bits.Len64(qi)-1) > MaxModuliSize {
			return fmt.Errorf("Qi bitsize n°%d is larger than %d", i, MaxModuliSize)
		}
	}

	for i, pi := range p.Pi {
		if uint64(bits.Len64(pi)-1) > MaxModuliSize {
			return fmt.Errorf("Pi bitsize n°%d is larger than %d", i, MaxModuliSize)
		}
	}

	N := uint64(1 << p.LogN)

	for i, qi := range p.Qi {
		if !ring.IsPrime(qi) || qi&((N<<1)-1) != 1 {
			return fmt.Errorf("Qi n°%d is not an NTT prime", i)
		}
	}

	for i, pi := range p.Pi {
		if !ring.IsPrime(pi) || pi&((N<<1)-1) != 1 {
			return fmt.Errorf("Pi n°%d is not an NTT prime", i)
		}
	}

	return nil
}

func (p *Parameters) checkLogModuli() error {

	if len(p.LogQi) > MaxModuliCount {
		return fmt.Errorf("#LogQi is larger than %d", MaxModuliCount)
	}

	if len(p.LogPi) > MaxModuliCount {
		return fmt.Errorf("#LogPi is larger than %d", MaxModuliCount)
	}

	for i, qi := range p.LogQi {
		if qi > MaxModuliSize {
			return fmt.Errorf("LogQi n°%d is larger than %d", i, MaxModuliSize)
		}
	}

	for i, pi := range p.LogPi {
		if pi > MaxModuliSize {
			return fmt.Errorf("LogPi n°%d is larger than %d", i, MaxModuliSize)
		}
	}

	return nil
}<|MERGE_RESOLUTION|>--- conflicted
+++ resolved
@@ -33,14 +33,6 @@
 )
 
 // DefaultParams is a set of default CKKS parameters ensuring 128 bit security.
-<<<<<<< HEAD
-var DefaultParams = map[uint64]*Parameters{
-	12: {12, []uint8{37, 32}, []uint8{38}, 1 << 32, 3.2},                                                                         //logQ = 109
-	13: {13, []uint8{33, 30, 30, 30, 30, 30}, []uint8{35}, 1 << 30, 3.2},                                                         //logQ = 218
-	14: {14, []uint8{45, 34, 34, 34, 34, 34, 34, 34, 34, 34}, []uint8{43, 43}, 1 << 34, 3.2},                                     //logQ = 438
-	15: {15, []uint8{50, 40, 40, 40, 40, 40, 40, 40, 40, 40, 40, 40, 40, 40, 40, 40, 40, 40}, []uint8{50, 50, 50}, 1 << 40, 3.2}, //logQ = 880
-	16: {16, []uint8{55, 55, 55, 55, 55, 55, 55, 55, 55, 55, 55, 55, 55}, []uint8{55, 55, 55, 55}, 1 << 55, 3.2},                 //logQ = 1761
-=======
 var DefaultParams = []*Parameters{
 
 	//LogQi = 109
@@ -92,7 +84,6 @@
 		},
 		Scale: 1 << 45,
 		Sigma: 3.2},
->>>>>>> 72e48f22
 }
 
 // Moduli stores the NTT primes of the RNS representation.
