--- conflicted
+++ resolved
@@ -416,7 +416,6 @@
 		}
 	}
 
-<<<<<<< HEAD
 	// SlotsToCoeffs vectors
 	btp.pDFT = make([]*PtDiagMatrix, len(stcLevel))
 	pVecDFT := btp.computeDFTMatrices(roots, pow5, btp.slotsToCoeffsDiffScale, false)
@@ -425,37 +424,6 @@
 		for j := range btp.SlotsToCoeffsModuli.ScalingFactor[btp.StCDepth(true)-i-1] {
 			btp.pDFT[cnt] = btp.encoder.EncodeDiagMatrixAtLvl(stcLevel[cnt], pVecDFT[cnt], btp.SlotsToCoeffsModuli.ScalingFactor[btp.StCDepth(true)-i-1][j], btp.MaxN1N2Ratio, btp.logdslots)
 			cnt++
-=======
-	plaintextVec.Level = level
-	plaintextVec.Scale = scale
-	ringQ := btp.evaluator.ringQ
-	ringP := btp.evaluator.ringP
-	encoder := btp.encoder.(*encoderComplex128)
-
-	for j := range index {
-
-		for _, i := range index[j] {
-
-			//  levels * n coefficients of 8 bytes each
-			btp.plaintextSize += 8 * N * (level + 1 + btp.params.PiCount())
-
-			encoder.Embed(rotate(pVec[N1*j+uint64(i)], (N>>1)-(N1*j))[:btp.dslots], btp.logdslots)
-
-			plaintextQ := ring.NewPoly(N, level+1)
-			encoder.ScaleUp(plaintextQ, scale, ringQ.Modulus[:level+1])
-			ringQ.NTTLvl(level, plaintextQ, plaintextQ)
-			ringQ.MFormLvl(level, plaintextQ, plaintextQ)
-
-			plaintextP := ring.NewPoly(N, level+1)
-			encoder.ScaleUp(plaintextP, scale, ringP.Modulus)
-			ringP.NTT(plaintextP, plaintextP)
-			ringP.MForm(plaintextP, plaintextP)
-
-			plaintextVec.Vec[N1*j+uint64(i)] = [2]*ring.Poly{plaintextQ, plaintextP}
-
-			encoder.WipeInternalMemory()
-
->>>>>>> 2bc7250a
 		}
 	}
 }
